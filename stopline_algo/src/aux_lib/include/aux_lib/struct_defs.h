--- conflicted
+++ resolved
@@ -135,7 +135,6 @@
  * - added by shrita
  */
 struct StoplineBreak {
-<<<<<<< HEAD
   // Eigen::VectorXd vmax_stopline; /**<Upper bound on velocity for stop line*/
   bool NearStopline; /**<Bool for whether car is in stopline region*/
   // bool Break;
@@ -156,15 +155,6 @@
   // double stopline_tmax; /**<Max time for stopping behaviour*/
   // double stopline_threshold; /**<Threshold distance for stopping and starting timer*/
   // int case_no;
-=======
-    bool NearStopline; /**<Bool for whether car is done waiting as stopline (0 for done)*/
-    double stopline_dist; /**<Distance between car and stopline*/
-    int stopline_timer; /**<Timer for stopline wait*/
-    Eigen::VectorXd p_traj; /**<Upper bound on velocity for stop line*/
-    Eigen::VectorXd v_traj; /**<Upper bound on velocity for stop line*/
-    Eigen::VectorXd a_traj; /**<Upper bound on velocity for stop line*/
-    Eigen::VectorXd j_traj; /**<Upper bound on velocity for stop line*/
->>>>>>> 7f744cb5
 };
 
 /**
